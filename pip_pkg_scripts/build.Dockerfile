--- conflicted
+++ resolved
@@ -11,7 +11,6 @@
     apt-get update && apt-get install -y bazel && \
     rm -rf /usr/local/bin/bazel && hash -r
 
-RUN apt-get install python3.4
 RUN apt-get install python3.5
 RUN apt-get install python3.6
 
@@ -32,8 +31,4 @@
 ENTRYPOINT ["/build.sh"]
 
 # The default parameters for the build.sh
-<<<<<<< HEAD
-CMD ["r1.0-tf1.15", "3"]
-=======
-CMD []
->>>>>>> 6fb693b9
+CMD []